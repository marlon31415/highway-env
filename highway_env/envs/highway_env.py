'''
Aenderungen:
- default_config: 
    - "action": {"type": "ContinuousAction"} (vorher: "DiscreteMetaAction")
    - "offroad_terminal": True (vorher: False)
-
-
'''

import numpy as np
from gym.envs.registration import register

from highway_env import utils
from highway_env.envs.common.abstract import AbstractEnv
from highway_env.envs.common.action import Action
from highway_env.road.road import Road, RoadNetwork
from highway_env.utils import near_split
from highway_env.vehicle.controller import ControlledVehicle
from highway_env.vehicle.kinematics import Vehicle

<<<<<<< HEAD
#==================================================#
#                   HighwayEnv                     #
#==================================================#
=======
Observation = np.ndarray

>>>>>>> 453f84e6
class HighwayEnv(AbstractEnv):
    """
    A highway driving environment.

    The vehicle is driving on a straight highway with several lanes, and is rewarded for reaching a high speed,
    staying on the rightmost lanes and avoiding collisions.
    """

    @classmethod
    def default_config(cls) -> dict:
        config = super().default_config_abstract()
        config.update({
            "observation": {
                "type": "Kinematics",  # types aus 'highway_env.envs.common.observation'
                "features": ["presence", "x", "y", "vx", "vy", "cos_h", "sin_h"],
                "vehicles_count": 5,   # Number of observed vehicles
            },
            "action": {
                "type": "ContinuousAction",
            },
            "lanes_count": 4,          # Anzahl Spuren
            "vehicles_count": 20,      # Anzahl Fahrzeuge, die in der Welt erzeugt werden
            "controlled_vehicles": 1,  # Anzahl der zu steuernden vehicles (1 ist standard)
            "initial_lane_id": None,   # zufaellige initiale Spur für zu steuerndes vehicle
            "duration": 40,            # [s]
            "ego_spacing": 2,          # mind. Abstand zu ego-vehicle
            "vehicles_density": 1,     # ?
            "collision_reward": -1,    # The reward received when colliding with a vehicle.
            "right_lane_reward": 0.1,  # The reward received when driving on the right-most lanes, linearly mapped to zero for other lanes.
            "high_speed_reward": 0.4,  # The reward received when driving at full speed, linearly mapped to zero for lower speeds according to config["reward_speed_range"].
            "lane_change_reward": 0,   # The reward received at each lane change action.
            "reward_speed_range": [20, 30], # nur in diesem Bereich gibt es reward fuer Geschwindigkeit
            "offroad_terminal": True   # definiert ob Durchlauf auch mit Verlassen des Fahrzeugs von der Strasse endet; default: False
        })
        return config


    def _reset(self) -> None:
        self._create_road()
        self._create_vehicles()

    def _create_road(self) -> None:
        """Create a road composed of straight adjacent lanes."""
        self.road = Road(network=RoadNetwork.straight_road_network(self.config["lanes_count"], speed_limit=30),
                         np_random=self.np_random, record_history=self.config["show_trajectories"])

    def _create_vehicles(self) -> None:
        """Create some new random vehicles of a given type, and add them on the road."""
        other_vehicles_type = utils.class_from_path(self.config["other_vehicles_type"])
        other_per_controlled = near_split(self.config["vehicles_count"], num_bins=self.config["controlled_vehicles"])

        self.controlled_vehicles = []
        for others in other_per_controlled:
            vehicle = Vehicle.create_random(
                self.road,
                speed=25,
                lane_id=self.config["initial_lane_id"],
                spacing=self.config["ego_spacing"]
            )
            vehicle = self.action_type.vehicle_class(self.road, vehicle.position, vehicle.heading, vehicle.speed)
            self.controlled_vehicles.append(vehicle)
            self.road.vehicles.append(vehicle)

            for _ in range(others):
                vehicle = other_vehicles_type.create_random(self.road, spacing=1 / self.config["vehicles_density"])
                vehicle.randomize_behavior()
                self.road.vehicles.append(vehicle)

    def _reward(self, action: Action) -> float:
        """
        The reward is defined to foster driving at high speed, on the rightmost lanes, and to avoid collisions.
        :param action: the last action performed
        :return: the corresponding reward
        """
        neighbours = self.road.network.all_side_lanes(self.vehicle.lane_index)
        lane = self.vehicle.target_lane_index[2] if isinstance(self.vehicle, ControlledVehicle) \
            else self.vehicle.lane_index[2]
        # Use forward speed rather than speed, see https://github.com/eleurent/highway-env/issues/268
        forward_speed = self.vehicle.speed * np.cos(self.vehicle.heading)
        scaled_speed = utils.lmap(forward_speed, self.config["reward_speed_range"], [0, 1])
        reward = \
            + self.config["collision_reward"] * self.vehicle.crashed \
            + self.config["right_lane_reward"] * lane / max(len(neighbours) - 1, 1) \
            + self.config["high_speed_reward"] * np.clip(scaled_speed, 0, 1)
        reward = utils.lmap(reward,
                          [self.config["collision_reward"],
                           self.config["high_speed_reward"] + self.config["right_lane_reward"]],
                          [0, 1]) # normalisiert reward auf dem Intervall [0,1]
        reward = 0 if not self.vehicle.on_road else reward
        return reward

    def _is_terminal(self) -> bool:
        """The episode is over if the ego vehicle crashed or the time is out."""
        return self.vehicle.crashed or \
            self.time >= self.config["duration"] or \
            (self.config["offroad_terminal"] and not self.vehicle.on_road)

    def _cost(self, action: int) -> float:
        """The cost signal is the occurrence of collision."""
        return float(self.vehicle.crashed)

     


#==================================================#
#                HighwayEnv Fast                   #
#==================================================#
class HighwayEnvFast(HighwayEnv):
    """
    A variant of highway-v0 with faster execution:
        - lower simulation frequency
        - fewer vehicles in the scene (and fewer lanes, shorter episode duration)
        - only check collision of controlled vehicles with others
    """
    @classmethod
    def default_config(cls) -> dict:
        cfg = super().default_config()
        cfg.update({
            "simulation_frequency": 5,
            "lanes_count": 3,
            "vehicles_count": 20,
            "duration": 30,  # [s]
            "ego_spacing": 1.5,
        })
        return cfg

    def _create_vehicles(self) -> None:
        super()._create_vehicles()
        # Disable collision check for uncontrolled vehicles
        for vehicle in self.road.vehicles:
            if vehicle not in self.controlled_vehicles:
                vehicle.check_collisions = False

class MOHighwayEnv(HighwayEnv):
    """
    A multi-objective version of HighwayEnv
    """

    def _rewards(self, action: Action) -> dict:
        """
        In MORL, we consider multiple rewards like collision, right-keeping, and speed,
        and the utility of these separate rewards is not always known a priori.
        This function returns a dict of multiple reward criteria

        :param action: the last action performed
        :return: the reward vector
        """
        rewards = {}

        rewards["collision"] = self.vehicle.crashed

        neighbours = self.road.network.all_side_lanes(self.vehicle.lane_index)
        lane = self.vehicle.target_lane_index[2] if isinstance(self.vehicle, ControlledVehicle) \
            else self.vehicle.lane_index[2]
        rewards["right_lane"] = lane / max(len(neighbours) - 1, 1)

        # Use forward speed rather than speed, see https://github.com/eleurent/highway-env/issues/268
        forward_speed = self.vehicle.speed * np.cos(self.vehicle.heading)
        scaled_speed = utils.lmap(forward_speed, self.config["reward_speed_range"], [0, 1])
        rewards["high_speed"] = np.clip(scaled_speed, 0, 1)

        return rewards

    def _reward(self, action: Action) -> float:
        """
        This scalarized reward is defined to foster driving at high speed, on the rightmost lanes, and to avoid collisions.
        
        :param action: the last action performed
        :return: the reward
        """
        rewards = self._rewards(action)
        reward = \
            + self.config["collision_reward"] * rewards["collision"] \
            + self.config["right_lane_reward"] * rewards["right_lane"] \
            + self.config["high_speed_reward"] * rewards["high_speed"]
        reward = utils.lmap(reward,
                          [self.config["collision_reward"],
                           self.config["high_speed_reward"] + self.config["right_lane_reward"]],
                          [0, 1])
        reward = 0 if not self.vehicle.on_road else reward
        return reward

    def _info(self, obs: Observation, action: Action) -> dict:
        """
        Return a dictionary of rewards

        :param obs: current observation
        :param action: current action
        :return: reward dict
        """
        return self._rewards(action)

register(
    id='highway-v0',
    entry_point='highway_env.envs:HighwayEnv',
)

register(
    id='highway-fast-v0',
    entry_point='highway_env.envs:HighwayEnvFast',
)

register(
    id='mo-highway-v0',
    entry_point='highway_env.envs:MOHighwayEnv',
)<|MERGE_RESOLUTION|>--- conflicted
+++ resolved
@@ -18,14 +18,13 @@
 from highway_env.vehicle.controller import ControlledVehicle
 from highway_env.vehicle.kinematics import Vehicle
 
-<<<<<<< HEAD
 #==================================================#
 #                   HighwayEnv                     #
 #==================================================#
-=======
+
 Observation = np.ndarray
 
->>>>>>> 453f84e6
+
 class HighwayEnv(AbstractEnv):
     """
     A highway driving environment.
